#!/usr/bin/env python

#import modules
from __future__ import division, print_function
import numpy as np
import sys
<<<<<<< HEAD
=======

HAS_MPI = False
try:
    from mpi4py import MPI
    HAS_MPI == True
except ImportError:
    pass

from halotools.mock_observables.pair_counters.mpipairs import npairs, wnpairs, jnpairs
>>>>>>> e2179780

try: 
    from mpi4py import MPI
    mpi4py_installed = True
except ImportError:
    print("mpi4py package unavailable.  MPI pair counter tests not possible.")
    mpi4py_installed = False

from halotools.mock_observables.pair_counters.mpipairs import npairs, wnpairs, jnpairs
#import simple pair counter to compare results
from halotools.mock_observables.pair_counters.pairs import npairs as comp_npairs
from halotools.mock_observables.pair_counters.pairs import wnpairs as comp_wnpairs

"""
This script tests the functionality of npairs_mpi.py
"""

def main():
    """
    use this main function to test functions with mpirun.
    e.g. mpirun -np 4 test_npairs_mpi.py
    """
    
    if len(sys.argv)>1: N_points = int(sys.argv[1])
    else: N_points = 100
    
    import time
    
    #initialize communication object
    if mpi4py_installed==True:
        comm = MPI.COMM_WORLD
        rank = comm.rank
    else:
        comm = None
        rank=0
    
    if rank==0: start = time.time()
    test_npairs_speed(comm=comm, N1=N_points, N2=N_points)
    if rank==0:
        dt = time.time()-start
        print('npairs ran in: {0} seconds'.format(dt))
    if rank==0: start = time.time()
    test_wnpairs_speed(comm=comm, N1=N_points, N2=N_points)
    if rank==0:
        dt = time.time()-start
        print('wnpairs ran in: {0} seconds'.format(dt))
    if rank==0: start = time.time()
    test_jnpairs_speed(comm=comm, N1=N_points, N2=N_points)
    if rank==0:
        dt = time.time()-start
        print('jnpairs ran in: {0} seconds'.format(dt))


def test_npairs(comm=None, N1=100, N2=100):
    
    if comm==None: 
        rank = 0
        size = 1
    else: 
        rank = comm.rank
        size = comm.Get_size()

    if rank==0:
        #create some dummy random data
        sample1 = np.random.random((N1,3))
        sample2 = np.random.random((N2,3))
    else:
        sample1=None
        sample2=None
    
    if comm!=None:
        #make sure each process is using the same data
        sample1 = comm.bcast(sample1, root=0)
        sample2 = comm.bcast(sample2, root=0)
    
    #define PBCs and radial bins
    period = np.array([1,1,1])
    rbins = np.linspace(0,0.5,5)
    
    D1D2 = npairs(sample1, sample2, rbins, period=period, comm=comm)

    D1D2_comp = comp_npairs(sample1, sample2, rbins, period=period)
        
    assert np.all(D1D2==D1D2_comp), "mpi pair counts do not match simple pair counter"


def test_npairs_speed(comm=None, N1=100, N2=100):
    
    if comm==None: 
        rank = 0
        size = 1
    else: 
        rank = comm.rank
        size = comm.Get_size()

    if rank==0:
        #create some dummy random data
        sample1 = np.random.random((N1,3))
        sample2 = np.random.random((N2,3))
    else:
        sample1=None
        sample2=None
    
    if comm!=None:
        #make sure each process is using the same data
        sample1 = comm.bcast(sample1, root=0)
        sample2 = comm.bcast(sample2, root=0)
    
    #define PBCs and radial bins
    period = np.array([1,1,1])
    rbins = np.linspace(0,0.5,5)
    
    D1D2 = npairs(sample1, sample2, rbins, period=period, comm=comm)

    pass


def test_wnpairs(comm=None, N1=100, N2=100):
    
    if comm==None: 
        rank = 0
        size = 1
    else: 
        rank = comm.rank
        size = comm.Get_size()

    #create some dummy random data
    if rank>=0:
        sample1 = np.random.random((N1,3))
        sample2 = np.random.random((N2,3))
        weights1 = np.random.random((N1))
        weights2 = np.random.random((N2))
    else:
        sample1=None
        sample2=None
        weights1=None
        weights2=None

    if comm!=None:
        #make sure each process is using the same data
        sample1 = comm.bcast(sample1, root=0)
        sample2 = comm.bcast(sample2, root=0)
        weights1 = comm.bcast(weights1, root=0)
        weights2 = comm.bcast(weights2, root=0)
    
    #define PBCs and radial bins
    period = np.array([1,1,1])
    rbins = np.linspace(0,0.5,5)

    D1D1 = wnpairs(sample1, sample1, rbins, period=period,\
                                  weights1=weights1, weights2=weights1, comm=comm)

    D1D1_comp = comp_wnpairs(sample1, sample1, rbins, period=period,\
                             weights1=weights1, weights2=weights1)
    
    epsilon = np.float64(sys.float_info[8])

    assert np.all(np.nan_to_num(np.fabs(D1D1-D1D1_comp)/D1D1)<100*epsilon),\
        "mpi pair weighted counts do not match simple weighted pair counter" 


def test_wnpairs_speed(comm=None, N1=100, N2=100):
    
    if comm==None: 
        rank = 0
        size = 1
    else: 
        rank = comm.rank
        size = comm.Get_size()

    #create some dummy random data
    if rank>=0:
        sample1 = np.random.random((N1,3))
        sample2 = np.random.random((N2,3))
        weights1 = np.random.random((N1))
        weights2 = np.random.random((N2))
    else:
        sample1=None
        sample2=None
        weights1=None
        weights2=None

    if comm!=None:
        #make sure each process is using the same data
        sample1 = comm.bcast(sample1, root=0)
        sample2 = comm.bcast(sample2, root=0)
        weights1 = comm.bcast(weights1, root=0)
        weights2 = comm.bcast(weights2, root=0)
    
    #define PBCs and radial bins
    period = np.array([1,1,1])
    rbins = np.linspace(0,0.5,5)

    D1D1 = wnpairs(sample1, sample1, rbins, period=period,\
                                  weights1=weights1, weights2=weights1, comm=comm)

    pass


def test_jnpairs(comm=None, N1=100, N2=100):
    
    if comm==None: 
        rank = 0
        size = 1
    else: 
        rank = comm.rank
        size = comm.Get_size()
    
    N_sub_vol = 10 #number of jackknife samples
    #create some dummy random data
    if rank==0:
        sample1 = np.random.random((N1,3))
        sample2 = np.random.random((N2,3))
        #define random sample labels to points
        weights1 = np.random.random_integers(0,N_sub_vol-1,size=N1)+1 # '0' label is special
        weights2 = np.random.random_integers(0,N_sub_vol-1,size=N2)+1 # '0' label is special
    else:
        sample1=None
        sample2=None
        weights1=None
        weights2=None
    
    if comm!=None:
        #make sure each process is using the same data
        sample1 = comm.bcast(sample1, root=0)
        sample2 = comm.bcast(sample2, root=0)
        weights1 = comm.bcast(weights1, root=0)
        weights2 = comm.bcast(weights2, root=0)
    
    #define PBCs and radial bins
    period = np.array([1.0,1.0,1.0])
    rbins = np.linspace(0,0.5,5)
    
    D1D2 = jnpairs(sample1, sample2, rbins, period=period,\
                                  weights1=weights1, weights2=weights2,\
                                  N_vol_elements=N_sub_vol, comm=comm)
    
    D1D2_comp = comp_npairs(sample1, sample2, rbins, period=period)
                      
    assert np.all(D1D2[0]==D1D2_comp),\
        "mpi pair jackknife full sample counts do not match simple pair counter"


def test_jnpairs_speed(comm=None, N1=100, N2=100):
    
    if comm==None: 
        rank = 0
        size = 1
    else: 
        rank = comm.rank
        size = comm.Get_size()
    
    N_sub_vol = 10 #number of jackknife samples
    #create some dummy random data
    if rank==0:
        sample1 = np.random.random((N1,3))
        sample2 = np.random.random((N2,3))
        #define random sample labels to points
        weights1 = np.random.random_integers(0,N_sub_vol-1,size=N1)+1 # '0' label is special
        weights2 = np.random.random_integers(0,N_sub_vol-1,size=N2)+1 # '0' label is special
    else:
        sample1=None
        sample2=None
        weights1=None
        weights2=None
    
    if comm!=None:
        #make sure each process is using the same data
        sample1 = comm.bcast(sample1, root=0)
        sample2 = comm.bcast(sample2, root=0)
        weights1 = comm.bcast(weights1, root=0)
        weights2 = comm.bcast(weights2, root=0)
    
    #define PBCs and radial bins
    period = np.array([1.0,1.0,1.0])
    rbins = np.linspace(0,0.5,5)
    
    D1D2 = jnpairs(sample1, sample2, rbins, period=period,\
                                  weights1=weights1, weights2=weights2,\
                                  N_vol_elements=N_sub_vol, comm=comm)
    
    pass
    

if __name__ == '__main__':
    main()<|MERGE_RESOLUTION|>--- conflicted
+++ resolved
@@ -4,25 +4,15 @@
 from __future__ import division, print_function
 import numpy as np
 import sys
-<<<<<<< HEAD
-=======
-
-HAS_MPI = False
-try:
-    from mpi4py import MPI
-    HAS_MPI == True
-except ImportError:
-    pass
 
 from halotools.mock_observables.pair_counters.mpipairs import npairs, wnpairs, jnpairs
->>>>>>> e2179780
-
+
+mpi4py_installed = False
 try: 
     from mpi4py import MPI
     mpi4py_installed = True
 except ImportError:
-    print("mpi4py package unavailable.  MPI pair counter tests not possible.")
-    mpi4py_installed = False
+    pass
 
 from halotools.mock_observables.pair_counters.mpipairs import npairs, wnpairs, jnpairs
 #import simple pair counter to compare results
